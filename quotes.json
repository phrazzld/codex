--- conflicted
+++ resolved
@@ -1117,7 +1117,6 @@
       "source": "Herman Hesse, \"Steppenwolf\""
     },
     {
-<<<<<<< HEAD
       "content": "Don't lie Stan, lying makes you sterile.",
       "source": "Mr. Garrison, \"South Park\""
     },
@@ -1156,10 +1155,10 @@
     {
       "content": "Ugh, look at that loser. Sitting all alone and sad. He's like me yesterday; I hate him!",
       "source": "Liz Lemon, \"30 Rock\""
-=======
+    },
+    {
       "content": "If you have something to say, silence is a lie.",
       "source": "Jordan B. Peterson"
->>>>>>> c23c1dcb
     }
   ]
 }